{
<<<<<<< HEAD
  "version": "0.3044.0",
  "build_number": "250825.1555",
  "full_version": "0.3044.0-build.250825.1555",
  "timestamp": "2025-08-25T15:55:58.872725",
  "git_commit": "b3aef2bc",
=======
  "version": "0.2800.0",
  "build_number": "250825.1548",
  "full_version": "0.2800.0-build.250825.1548",
  "timestamp": "2025-08-25T15:48:26.094168",
  "git_commit": "9767ac5f",
>>>>>>> af0740c4
  "git_branch": "main"
}<|MERGE_RESOLUTION|>--- conflicted
+++ resolved
@@ -1,16 +1,8 @@
 {
-<<<<<<< HEAD
-  "version": "0.3044.0",
-  "build_number": "250825.1555",
-  "full_version": "0.3044.0-build.250825.1555",
-  "timestamp": "2025-08-25T15:55:58.872725",
-  "git_commit": "b3aef2bc",
-=======
-  "version": "0.2800.0",
-  "build_number": "250825.1548",
-  "full_version": "0.2800.0-build.250825.1548",
-  "timestamp": "2025-08-25T15:48:26.094168",
-  "git_commit": "9767ac5f",
->>>>>>> af0740c4
+  "version": "0.3044.26",
+  "build_number": "250825.1556",
+  "full_version": "0.3044.26-build.250825.1556",
+  "timestamp": "2025-08-25T15:56:14.146900",
+  "git_commit": "d39b9669",
   "git_branch": "main"
 }