{
<<<<<<< HEAD
  "version": "0.3464.309",
  "build_number": "250829.1052",
  "full_version": "0.3464.309-build.250829.1052",
  "timestamp": "2025-08-29T10:52:52.561113",
  "git_commit": "384eb960",
=======
  "version": "0.3464.296",
  "build_number": "250829.1052",
  "full_version": "0.3464.296-build.250829.1052",
  "timestamp": "2025-08-29T10:52:41.670378",
  "git_commit": "e2f1e889",
>>>>>>> 87a6409b
  "git_branch": "main"
}<|MERGE_RESOLUTION|>--- conflicted
+++ resolved
@@ -1,16 +1,8 @@
 {
-<<<<<<< HEAD
-  "version": "0.3464.309",
-  "build_number": "250829.1052",
-  "full_version": "0.3464.309-build.250829.1052",
-  "timestamp": "2025-08-29T10:52:52.561113",
-  "git_commit": "384eb960",
-=======
-  "version": "0.3464.296",
-  "build_number": "250829.1052",
-  "full_version": "0.3464.296-build.250829.1052",
-  "timestamp": "2025-08-29T10:52:41.670378",
-  "git_commit": "e2f1e889",
->>>>>>> 87a6409b
+  "version": "0.3464.697",
+  "build_number": "250829.1215",
+  "full_version": "0.3464.697-build.250829.1215",
+  "timestamp": "2025-08-29T12:15:24.791282",
+  "git_commit": "640a6b11",
   "git_branch": "main"
 }