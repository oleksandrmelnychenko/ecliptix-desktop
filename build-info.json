--- conflicted
+++ resolved
@@ -1,16 +1,8 @@
 {
-<<<<<<< HEAD
-  "version": "0.507.0",
-  "build_number": "250820.2313",
-  "full_version": "0.507.0-build.250820.2313",
-  "timestamp": "2025-08-20T23:13:24.890109",
-  "git_commit": "78af8733",
-=======
-  "version": "0.114.0",
-  "build_number": "250820.2306",
-  "full_version": "0.114.0-build.250820.2306",
-  "timestamp": "2025-08-20T23:06:09.345306",
-  "git_commit": "d980b290",
->>>>>>> 537b2218
+  "version": "0.507.336",
+  "build_number": "250820.2316",
+  "full_version": "0.507.336-build.250820.2316",
+  "timestamp": "2025-08-20T23:16:51.777205",
+  "git_commit": "cd3ea2c9",
   "git_branch": "main"
 }