{
<<<<<<< HEAD
  "version": "0.3044.302",
  "build_number": "250828.2122",
  "full_version": "0.3044.302-build.250828.2122",
  "timestamp": "2025-08-28T21:22:54.932489",
  "git_commit": "6ea93683",
=======
  "version": "0.3044.284",
  "build_number": "250828.2122",
  "full_version": "0.3044.284-build.250828.2122",
  "timestamp": "2025-08-28T21:22:38.575376",
  "git_commit": "f20788ba",
>>>>>>> 1df38d15
  "git_branch": "main"
}<|MERGE_RESOLUTION|>--- conflicted
+++ resolved
@@ -1,16 +1,8 @@
 {
-<<<<<<< HEAD
-  "version": "0.3044.302",
-  "build_number": "250828.2122",
-  "full_version": "0.3044.302-build.250828.2122",
-  "timestamp": "2025-08-28T21:22:54.932489",
-  "git_commit": "6ea93683",
-=======
-  "version": "0.3044.284",
-  "build_number": "250828.2122",
-  "full_version": "0.3044.284-build.250828.2122",
-  "timestamp": "2025-08-28T21:22:38.575376",
-  "git_commit": "f20788ba",
->>>>>>> 1df38d15
+  "version": "0.3044.1093",
+  "build_number": "250828.2159",
+  "full_version": "0.3044.1093-build.250828.2159",
+  "timestamp": "2025-08-28T21:59:51.185288",
+  "git_commit": "b809e611",
   "git_branch": "main"
 }