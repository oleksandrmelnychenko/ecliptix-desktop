--- conflicted
+++ resolved
@@ -546,7 +546,6 @@
         switch (retryMode)
         {
             case RestoreRetryMode.AutoRetry:
-<<<<<<< HEAD
                 {
                     BeginSecrecyChannelEstablishRecovery();
                     CancellationToken recoveryToken = GetConnectionRecoveryToken();
@@ -554,42 +553,6 @@
                         cancellationToken.CanBeCanceled
                             ? CancellationTokenSource.CreateLinkedTokenSource(recoveryToken, cancellationToken)
                             : CancellationTokenSource.CreateLinkedTokenSource(recoveryToken);
-
-                    restoreAppDeviceSecrecyChannelResponse = await _retryStrategy.ExecuteRpcOperationAsync(
-                        ct => _rpcServiceManager.RestoreSecrecyChannelAsync(_networkEvents, _systemEvents,
-                            request,
-                            cancellationToken: ct),
-                        "RestoreSecrecyChannel",
-                        ecliptixSecrecyChannelState.ConnectId,
-                        cancellationToken: combinedCancellationTokenSource.Token).ConfigureAwait(false);
-                    break;
-                }
-            case RestoreRetryMode.ManualRetry:
-                {
-                    BeginSecrecyChannelEstablishRecovery();
-                    CancellationToken recoveryToken = GetConnectionRecoveryToken();
-                    using CancellationTokenSource combinedCts =
-                        cancellationToken.CanBeCanceled
-                            ? CancellationTokenSource.CreateLinkedTokenSource(recoveryToken, cancellationToken)
-                            : CancellationTokenSource.CreateLinkedTokenSource(recoveryToken);
-
-                    restoreAppDeviceSecrecyChannelResponse = await _retryStrategy.ExecuteManualRetryRpcOperationAsync(
-                        ct => _rpcServiceManager.RestoreSecrecyChannelAsync(_networkEvents, _systemEvents,
-                            request,
-                            cancellationToken: ct),
-                        "RestoreSecrecyChannel",
-                        ecliptixSecrecyChannelState.ConnectId,
-                        cancellationToken: combinedCts.Token).ConfigureAwait(false);
-                    break;
-                }
-=======
-            {
-                BeginSecrecyChannelEstablishRecovery();
-                CancellationToken recoveryToken = GetConnectionRecoveryToken();
-                using CancellationTokenSource combinedCancellationTokenSource =
-                    cancellationToken.CanBeCanceled
-                        ? CancellationTokenSource.CreateLinkedTokenSource(recoveryToken, cancellationToken)
-                        : CancellationTokenSource.CreateLinkedTokenSource(recoveryToken);
 
                 restoreAppDeviceSecrecyChannelResponse = await _retryStrategy.ExecuteRpcOperationAsync(
                     ct => _rpcServiceManager.RestoreSecrecyChannelAsync(_networkEvents,
@@ -601,13 +564,13 @@
                 break;
             }
             case RestoreRetryMode.ManualRetry:
-            {
-                BeginSecrecyChannelEstablishRecovery();
-                CancellationToken recoveryToken = GetConnectionRecoveryToken();
-                using CancellationTokenSource combinedCts =
-                    cancellationToken.CanBeCanceled
-                        ? CancellationTokenSource.CreateLinkedTokenSource(recoveryToken, cancellationToken)
-                        : CancellationTokenSource.CreateLinkedTokenSource(recoveryToken);
+                {
+                    BeginSecrecyChannelEstablishRecovery();
+                    CancellationToken recoveryToken = GetConnectionRecoveryToken();
+                    using CancellationTokenSource combinedCts =
+                        cancellationToken.CanBeCanceled
+                            ? CancellationTokenSource.CreateLinkedTokenSource(recoveryToken, cancellationToken)
+                            : CancellationTokenSource.CreateLinkedTokenSource(recoveryToken);
 
                 restoreAppDeviceSecrecyChannelResponse = await _retryStrategy.ExecuteManualRetryRpcOperationAsync(
                     ct => _rpcServiceManager.RestoreSecrecyChannelAsync(_networkEvents,
@@ -618,7 +581,6 @@
                     cancellationToken: combinedCts.Token).ConfigureAwait(false);
                 break;
             }
->>>>>>> 7aea02be
             case RestoreRetryMode.DirectNoRetry:
                 try
                 {
