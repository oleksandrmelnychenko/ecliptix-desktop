--- conflicted
+++ resolved
@@ -39,7 +39,6 @@
     private readonly NetworkProvider _networkProvider;
 
     private readonly ISystemEvents _systemEvents;
-    private readonly NetworkProvider _networkProvider;
     private readonly IAuthenticationService _authenticationService;
     private readonly Dictionary<MembershipViewType, WeakReference<IRoutableViewModel>> _viewModelCache = new();
 
@@ -109,7 +108,6 @@
         : base(systemEvents, networkProvider, localizationService)
     {
         _networkEvents = networkEvents;
-        _networkProvider = networkProvider;
         _bottomSheetEvents = bottomSheetEvents;
         _applicationSecureStorageProvider = applicationSecureStorageProvider;
         _systemEvents = systemEvents;
@@ -118,14 +116,10 @@
 
         LanguageSelector =
             new LanguageSelectorViewModel(localizationService, applicationSecureStorageProvider, rpcMetaDataProvider);
-<<<<<<< HEAD
         NetworkStatusNotification = new NetworkStatusNotificationViewModel(localizationService);
 
-=======
         NetworkStatusNotification = new NetworkStatusNotificationViewModel(localizationService, networkEvents);
         
-        // Initialize version information
->>>>>>> c0d07b60
         AppVersion = VersionHelper.GetApplicationVersion();
         BuildInfo? buildInfo = VersionHelper.GetBuildInfo();
         BuildInfo = buildInfo?.BuildNumber ?? "dev";
