--- conflicted
+++ resolved
@@ -43,11 +43,8 @@
     public ReactiveCommand<Unit, Unit> OpenPrivacyPolicyCommand { get; }
     public ReactiveCommand<Unit, Unit> OpenTermsOfServiceCommand { get; }
     public ReactiveCommand<Unit, Unit> OpenSupportCommand { get; }
-<<<<<<< HEAD
-=======
-
-
->>>>>>> 49cda766
+
+
     public LanguageSwitcherViewModel LanguageSwitcher { get; }
 
     private BottomSheetViewModel _bottomSheetViewModel;
@@ -106,15 +103,10 @@
     {
         BottomSheetViewModel.ClearContent();
 
-<<<<<<< HEAD
         BottomSheetViewModel.IsDismissableOnScrimClick = IsChecked;
         
         BottomSheetViewModel.AddContent(new TextBlock 
         { 
-=======
-        BottomSheetViewModel.AddContent(new TextBlock
-        {
->>>>>>> 49cda766
             Text = "Welcome to the bottom sheet!",
             FontSize = 16,
             FontWeight = FontWeight.SemiBold,
