--- conflicted
+++ resolved
@@ -93,15 +93,11 @@
 
     public async Task SetAuthenticationContentAsync(object content)
     {
-<<<<<<< HEAD
-        await AnimateWindowResizeAsync(520, 800, TimeSpan.FromMilliseconds(300)).ConfigureAwait(false);
-=======
         _isMainContentActive = false;
 
         await InvalidateWindowPlacementAsync();
 
         await AnimateWindowResizeAsync(480, 720, TimeSpan.FromMilliseconds(300)).ConfigureAwait(false);
->>>>>>> 908bb538
 
         CanResize = false;
         TitleBarViewModel.DisableMaximizeButton = true;
