using System;
using System.Linq;
using System.Reactive;
using System.Reactive.Disposables;
using System.Reactive.Linq;
using System.Threading.Tasks;
using Avalonia;
using Avalonia.Controls;
using Avalonia.Markup.Xaml;
using Avalonia.Platform;
using Avalonia.ReactiveUI;
using Ecliptix.Core.Controls.LanguageSelector;
using Ecliptix.Core.Services.Core;
using Ecliptix.Core.ViewModels.Core;
using Ecliptix.Protobuf.Device;
using ReactiveUI;
using Serilog;

namespace Ecliptix.Core.Views.Core;

public partial class MainWindow : ReactiveWindow<MainWindowViewModel>
{
    private bool _languageSelectorLoaded;
    private readonly Border? _languageSelectorContainer;
    private bool _isSaveInProgress;

    public MainWindow()
    {
        AvaloniaXamlLoader.Load(this);
        IconService.SetIconForWindow(this);

        _languageSelectorContainer = this.FindControl<Border>("LanguageSelectorContainer");

<<<<<<< HEAD
        SetupLazyLanguageSelector();
        SetupLanguageSelectorVisibility();
=======
        SetupLazyViewModelDependentLogic();

        Closing += OnWindowClosing;
>>>>>>> 908bb538

#if DEBUG
        this.AttachDevTools();
#endif
    }

    private void SetupLazyViewModelDependentLogic()
    {
        this.WhenActivated(disposables =>
        {
            this.WhenAnyValue(x => x.DataContext)
                .Where(dc => dc != null)
                .Select(dc => dc!)
                .OfType<MainWindowViewModel>()
                .Take(1)
                .ObserveOn(RxApp.MainThreadScheduler)
                .Subscribe(viewModel =>
                {

                    viewModel.GetPrimaryScreenWorkingArea = GetScreenWorkingAreaForWindow;
                    viewModel.OnWindowRepositionRequested += position =>
                    {
                        Position = position;
                    };

                    viewModel.SyncViewModelWithActualWindowSize = () =>
                    {
                        viewModel.WindowWidth = ClientSize.Width;
                        viewModel.WindowHeight = ClientSize.Height;
                    };

                    viewModel.CurrentPosition = Position;

                    Observable.FromEventPattern<EventHandler<PixelPointEventArgs>, PixelPointEventArgs>(
                            h => PositionChanged += h,
                            h => PositionChanged -= h)
                        .Select(e => e.EventArgs.Point)
                        .ObserveOn(RxApp.MainThreadScheduler)
                        .Subscribe(pos => viewModel.CurrentPosition = pos)
                        .DisposeWith(disposables);


                    if (!_languageSelectorLoaded)
                    {
                        LoadLanguageSelector(viewModel);
                    }

                    LoadWindowPlacementAsync(viewModel).ContinueWith(t =>
                    {
                        if (t.IsFaulted)
                        {
                            Log.Error(t.Exception, "[MAIN-WINDOW] Cannot load window placement.");
                        }
                    });
                })
                .DisposeWith(disposables);

            SetupDynamicPlacementSaving(disposables);
        });


    }

    private void SetupDynamicPlacementSaving(CompositeDisposable disposables)
    {
        IObservable<bool> canSaveGate = this.GetObservable(WindowStateProperty)
            .StartWith(WindowState)
            .Select(state =>
            {
                if (state == WindowState.Normal)
                {
                    return Observable.Return(true).Delay(TimeSpan.FromMilliseconds(100));
                }

                return Observable.Return(false);
            })
            .Switch()
            .StartWith(WindowState == WindowState.Normal)
            .DistinctUntilChanged();

        IObservable<Unit> movesAndSizes = Observable.Merge(
            Observable.FromEventPattern<EventHandler<PixelPointEventArgs>, PixelPointEventArgs>(
                    h => PositionChanged += h,
                    h => PositionChanged -= h)
                .Select(_ => Unit.Default),
            this.GetObservable(ClientSizeProperty).Select(_ => Unit.Default)
        );

        movesAndSizes
            .WithLatestFrom(canSaveGate, (moveEvent, canSave) => canSave)
            .Where(canSave => canSave)
            .Throttle(TimeSpan.FromMilliseconds(2000))
            .ObserveOn(RxApp.MainThreadScheduler)
            .Subscribe(async void (_) =>
            {
                try
                {
                    if (ViewModel == null || WindowState != WindowState.Normal)
                    {
                        return;
                    }

                    await ViewModel.SavePlacementAsync(
                        WindowState,
                        Position,
                        ClientSize);
                }
                catch (Exception ex)
                {
                    Log.Error(ex, "[MAIN-WINDOW] Error in Rx-based dynamic save.");
                }
            })
            .DisposeWith(disposables);
    }

    private Rect GetScreenWorkingAreaForWindow()
    {
        try
        {
            Screen? screen = Screens.ScreenFromWindow(this);
            if (screen != null)
            {
                return screen.WorkingArea.ToRect(1.0);
            }

            Screen? primaryScreen = Screens.Primary;
            if (primaryScreen != null)
            {
                return primaryScreen.WorkingArea.ToRect(1.0);
            }

            Log.Warning("[MAIN-WINDOW] No screen information available, using default bounds");
            return new Rect(0, 0, 1920, 1080);
        }
        catch (Exception ex)
        {
            Log.Error(ex, "[MAIN-WINDOW] Error getting screen working area");
            return new Rect(0, 0, 1920, 1080);
        }
    }

    private async Task LoadWindowPlacementAsync(MainWindowViewModel viewModel)
    {
        WindowPlacement? placement = await viewModel.LoadInitialPlacementAsync();
        if (placement == null || !placement.IsValidSave)
        {
            return;
        }

        PixelPoint savedPosition = new(placement.PositionX, placement.PositionY);

        bool isPositionVisible = Screens?.All?.Any(screen => screen.WorkingArea.Contains(savedPosition)) ?? false;

        if (isPositionVisible)
        {
            Position = savedPosition;
        }
        else
        {
            Log.Warning("[MAIN-WINDOW] The saved position of the window is out of bounds of the window, centering.");
        }

        Size clientSize = new(placement.ClientWidth, placement.ClientHeight);
        ClientSize = clientSize;
        viewModel.WindowWidth = clientSize.Width;
        viewModel.WindowHeight = clientSize.Height;

        WindowState windowState = (WindowState)placement.WindowState;
        WindowState = windowState;
        viewModel.WindowState = windowState;
    }

    private void SetupLanguageSelectorVisibility()
    {
        this.WhenActivated(disposables =>
        {
            this.WhenAnyValue(x => x.DataContext)
                .Where(dc => dc != null)
                .Select(dc => dc!)
                .OfType<MainWindowViewModel>()
                .SelectMany(vm => vm.WhenAnyValue(x => x.CanResize))
                .ObserveOn(RxApp.MainThreadScheduler)
                .Subscribe(canResize =>
                {
                    if (_languageSelectorContainer != null)
                    {
                        _languageSelectorContainer.IsVisible = !canResize;
                    }
                })
                .DisposeWith(disposables);
        });
    }

    private void LoadLanguageSelector(MainWindowViewModel viewModel)
    {
        if (_languageSelectorLoaded || _languageSelectorContainer == null)
        {
            return;
        }

        LanguageSelectorView languageSelector = new()
        {
            DataContext = viewModel.LanguageSelector
        };

        _languageSelectorContainer.Child = languageSelector;
        _languageSelectorLoaded = true;
    }

    private async void OnWindowClosing(object? sender, WindowClosingEventArgs e)
    {
        if (_isSaveInProgress)
        {
            return;
        }

        if (ViewModel == null)
        {
            return;
        }

        e.Cancel = true;

        _isSaveInProgress = true;

        try
        {
            await ViewModel.SavePlacementAsync(
                WindowState,
                Position,
                ClientSize);
        }
        catch (Exception ex)
        {
            Log.Error(ex, "[MAIN-WINDOW] Cannot save state during closing operation.");
        }
        finally
        {
            Close();
        }
    }
}<|MERGE_RESOLUTION|>--- conflicted
+++ resolved
@@ -31,14 +31,10 @@
 
         _languageSelectorContainer = this.FindControl<Border>("LanguageSelectorContainer");
 
-<<<<<<< HEAD
-        SetupLazyLanguageSelector();
+        SetupLazyViewModelDependentLogic();
         SetupLanguageSelectorVisibility();
-=======
-        SetupLazyViewModelDependentLogic();
 
         Closing += OnWindowClosing;
->>>>>>> 908bb538
 
 #if DEBUG
         this.AttachDevTools();
