--- conflicted
+++ resolved
@@ -13,12 +13,8 @@
 using Ecliptix.Protobuf.Membership;
 using Ecliptix.Utilities;
 using Ecliptix.Core.Core.Abstractions;
-<<<<<<< HEAD
 using Ecliptix.Core.Services.Abstractions.Authentication;
 using Ecliptix.Core.Services.Authentication.Constants;
-=======
-using Ecliptix.Utilities.Failures.Network;
->>>>>>> eb05c116
 using Google.Protobuf;
 using ReactiveUI;
 using Unit = System.Reactive.Unit;
@@ -33,13 +29,9 @@
     private string _remainingTime = AuthenticationConstants.InitialRemainingTime;
     private string _verificationCode;
     private readonly IApplicationSecureStorageProvider _applicationSecureStorageProvider;
-<<<<<<< HEAD
     private readonly IOpaqueRegistrationService _registrationService;
 
-=======
-    
-    private uint? _streamConnectId;
->>>>>>> eb05c116
+
 
     public string? UrlPathSegment { get; } = "/verification-code-entry";
     public IScreen HostScreen { get; }
@@ -94,21 +86,14 @@
         ILocalizationService localizationService,
         IScreen hostScreen,
         ByteString phoneNumberIdentifier,
-<<<<<<< HEAD
         IApplicationSecureStorageProvider applicationSecureStorageProvider,
         IOpaqueRegistrationService registrationService) : base(systemEventService, networkProvider,
-=======
-        IApplicationSecureStorageProvider applicationSecureStorageProvider) : base(systemEventService, networkProvider,
->>>>>>> eb05c116
         localizationService)
     {
         _phoneNumberIdentifier = phoneNumberIdentifier;
         _verificationCode = string.Empty;
         _applicationSecureStorageProvider = applicationSecureStorageProvider;
-<<<<<<< HEAD
         _registrationService = registrationService;
-=======
->>>>>>> eb05c116
 
         HostScreen = hostScreen;
 
@@ -161,7 +146,6 @@
 
         IsSent = true;
         ErrorMessage = string.Empty;
-<<<<<<< HEAD
 
         uint connectId = ComputeConnectId();
 
@@ -184,41 +168,10 @@
             NavToPasswordConfirmation.Execute().Subscribe();
         }
         else
-=======
-
-        VerifyCodeRequest verifyCodeRequest = new()
->>>>>>> eb05c116
-        {
-            Code = VerificationCode,
-            Purpose = VerificationPurpose.Registration,
-            AppDeviceIdentifier = Helpers.GuidToByteString(Guid.Parse(systemDeviceIdentifier))
-        };
-
-        _ = await NetworkProvider.ExecuteUnaryRequestAsync(
-            ComputeConnectId(),
-            RpcServiceType.VerifyOtp,
-            SecureByteStringInterop.WithByteStringAsSpan(verifyCodeRequest.ToByteString(),
-                span => span.ToArray()),
-            async payload =>
-            {
-                VerifyCodeResponse verifyCodeReply = Helpers.ParseFromBytes<VerifyCodeResponse>(payload);
-                if (verifyCodeReply.Result == VerificationResult.Succeeded)
-                {
-                    Membership membership = verifyCodeReply.Membership;
-                    await _applicationSecureStorageProvider.SetApplicationMembershipAsync(membership);
-                    
-                    await CleanupStreamProtocolAsync();
-                    
-                    NavToPasswordConfirmation.Execute().Subscribe();
-                }
-                else if (verifyCodeReply.Result == VerificationResult.InvalidOtp)
-                {
-                }
-
-                return Result<ShieldUnit, NetworkFailure>.Ok(ShieldUnit.Value);
-            }, true,
-            CancellationToken.None
-        );
+        {
+            ErrorMessage = result.UnwrapErr();
+            IsSent = false;
+        }
     }
 
     private void ReSendVerificationCode()
