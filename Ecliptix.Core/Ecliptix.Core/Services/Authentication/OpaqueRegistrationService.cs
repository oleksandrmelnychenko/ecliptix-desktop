--- conflicted
+++ resolved
@@ -177,9 +177,11 @@
         return Result<Guid, string>.Err(streamResult.UnwrapErr().Message);
     }
 
-    public Task<Result<Protobuf.Membership.Membership, string>> VerifyOtpAsync(string otpCode, Guid sessionIdentifier, string deviceIdentifier)
-    {
-<<<<<<< HEAD
+    public async Task<Result<Protobuf.Membership.Membership, string>> VerifyOtpAsync(
+        string otpCode,
+        string deviceIdentifier,
+        uint connectId)
+    {
         if (string.IsNullOrEmpty(otpCode) || otpCode.Length != 6)
         {
             return Result<Protobuf.Membership.Membership, string>.Err(
@@ -239,9 +241,6 @@
         {
             return Result<Protobuf.Membership.Membership, string>.Err(ex.Message);
         }
-=======
-        throw new NotImplementedException();
->>>>>>> eb05c116
     }
 
     private async Task<Result<OpaqueRegistrationInitResponse, string>> InitiateOpaqueRegistrationAsync(
