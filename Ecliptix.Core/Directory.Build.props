--- conflicted
+++ resolved
@@ -6,11 +6,7 @@
         <!-- Centralized Version Management -->
         <MajorVersion>0</MajorVersion>
         <MinorVersion>3464</MinorVersion>
-<<<<<<< HEAD
-        <PatchVersion>309</PatchVersion>
-=======
-        <PatchVersion>296</PatchVersion>
->>>>>>> 87a6409b
+        <PatchVersion>697</PatchVersion>
         <BuildNumber Condition="'$(BuildNumber)' == ''">0</BuildNumber>
         
         <!-- Computed Version Properties -->
