<Project>
    <PropertyGroup>
        <Nullable>enable</Nullable>
        <AvaloniaVersion>11.3.2</AvaloniaVersion>
        
        <!-- Centralized Version Management -->
        <MajorVersion>0</MajorVersion>
<<<<<<< HEAD
        <MinorVersion>3044</MinorVersion>
=======
        <MinorVersion>2800</MinorVersion>
>>>>>>> af0740c4
        <PatchVersion>0</PatchVersion>
        <BuildNumber Condition="'$(BuildNumber)' == ''">0</BuildNumber>
        
        <!-- Computed Version Properties -->
        <AssemblyVersion>$(MajorVersion).$(MinorVersion).$(PatchVersion).0</AssemblyVersion>
        <FileVersion>$(MajorVersion).$(MinorVersion).$(PatchVersion).$(BuildNumber)</FileVersion>
        <Version>$(MajorVersion).$(MinorVersion).$(PatchVersion)</Version>
        <AssemblyInformationalVersion>$(Version)-build.$(BuildNumber)</AssemblyInformationalVersion>
        
        <!-- Product Information -->
        <Product>Ecliptix Desktop</Product>
        <Company>Ecliptix</Company>
        <Copyright>Copyright © Ecliptix $(Year)</Copyright>
        <Description>Cross-platform desktop application for secure communication and data management</Description>
        
        <!-- Build Configuration -->
        <Year>$([System.DateTime]::Now.Year)</Year>
        <GenerateAssemblyInfo>true</GenerateAssemblyInfo>
    </PropertyGroup>
    
    <PropertyGroup Condition="'$(Configuration)' == 'Release'">
        <DebugType>none</DebugType>
        <DebugSymbols>false</DebugSymbols>
    </PropertyGroup>
</Project><|MERGE_RESOLUTION|>--- conflicted
+++ resolved
@@ -5,12 +5,8 @@
         
         <!-- Centralized Version Management -->
         <MajorVersion>0</MajorVersion>
-<<<<<<< HEAD
         <MinorVersion>3044</MinorVersion>
-=======
-        <MinorVersion>2800</MinorVersion>
->>>>>>> af0740c4
-        <PatchVersion>0</PatchVersion>
+        <PatchVersion>26</PatchVersion>
         <BuildNumber Condition="'$(BuildNumber)' == ''">0</BuildNumber>
         
         <!-- Computed Version Properties -->
