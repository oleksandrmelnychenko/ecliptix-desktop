--- conflicted
+++ resolved
@@ -5,12 +5,8 @@
         
         <!-- Centralized Version Management -->
         <MajorVersion>0</MajorVersion>
-<<<<<<< HEAD
         <MinorVersion>507</MinorVersion>
-=======
-        <MinorVersion>114</MinorVersion>
->>>>>>> 537b2218
-        <PatchVersion>0</PatchVersion>
+        <PatchVersion>336</PatchVersion>
         <BuildNumber Condition="'$(BuildNumber)' == ''">0</BuildNumber>
         
         <!-- Computed Version Properties -->
