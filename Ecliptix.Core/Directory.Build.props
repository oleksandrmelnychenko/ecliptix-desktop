--- conflicted
+++ resolved
@@ -5,12 +5,8 @@
         
         <!-- Centralized Version Management -->
         <MajorVersion>0</MajorVersion>
-<<<<<<< HEAD
         <MinorVersion>905</MinorVersion>
-=======
-        <MinorVersion>849</MinorVersion>
->>>>>>> 4f0ed56a
-        <PatchVersion>0</PatchVersion>
+        <PatchVersion>788</PatchVersion>
         <BuildNumber Condition="'$(BuildNumber)' == ''">0</BuildNumber>
         
         <!-- Computed Version Properties -->
