--- conflicted
+++ resolved
@@ -6,11 +6,7 @@
         <!-- Centralized Version Management -->
         <MajorVersion>0</MajorVersion>
         <MinorVersion>3464</MinorVersion>
-<<<<<<< HEAD
-        <PatchVersion>732</PatchVersion>
-=======
-        <PatchVersion>697</PatchVersion>
->>>>>>> feec6d31
+        <PatchVersion>808</PatchVersion>
         <BuildNumber Condition="'$(BuildNumber)' == ''">0</BuildNumber>
         
         <!-- Computed Version Properties -->
